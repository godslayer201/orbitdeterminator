'''
Created by Alexandros Kazantzidis
Date 02/06/17
'''


from math import *
import numpy as np
import pandas as pd
pd.set_option('display.width', 1000)
import matplotlib.pylab as plt
import pylab
from scipy.signal import savgol_filter

import orbit_output


def golay(data, window):


    x = data[:, 1]
    y = data[:, 2]
    z = data[:, 3]
    x_new = savgol_filter(x, window, 3)
    y_new = savgol_filter(y, window, 3)
    z_new = savgol_filter(z, window, 3)

    new_positions = np.zeros((len(data), 4))
    new_positions[:, 1] = x_new
    new_positions[:, 2] = y_new
    new_positions[:, 3] = z_new
    new_positions[:, 0] = data[:, 0]
    print(data[:, 0])

    return new_positions


if __name__ == "__main__":
    my_data = orbit_output.get_data('orbit')
<<<<<<< HEAD
    positions_filtered = golay(my_data)
    print(positions_filtered.shape)
    print(my_data[:, 0])
    #print(positions_filtered - my_data)
=======
    window = 41
    positions_filtered = golay(my_data, window)
    print(positions_filtered - my_data)
>>>>>>> 801426d2
<|MERGE_RESOLUTION|>--- conflicted
+++ resolved
@@ -37,13 +37,6 @@
 
 if __name__ == "__main__":
     my_data = orbit_output.get_data('orbit')
-<<<<<<< HEAD
-    positions_filtered = golay(my_data)
-    print(positions_filtered.shape)
-    print(my_data[:, 0])
-    #print(positions_filtered - my_data)
-=======
     window = 41
     positions_filtered = golay(my_data, window)
-    print(positions_filtered - my_data)
->>>>>>> 801426d2
+    print(positions_filtered - my_data)